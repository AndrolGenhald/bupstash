use super::address::*;
use super::chunker;
use super::compression;
use super::crypto;
use super::fsutil;
use super::htree;
use super::index;
use super::itemset;
use super::protocol::*;
use super::querycache;
use super::repository;
use super::rollsum;
use super::sendlog;
use super::xid::*;
use super::xtar;
use std::collections::BTreeMap;
use std::convert::TryInto;
use std::os::unix::ffi::OsStrExt;
use std::os::unix::fs::FileTypeExt;
use std::os::unix::fs::MetadataExt;
use std::os::unix::fs::PermissionsExt;

cfg_if::cfg_if! {
    if #[cfg(target_os = "linux")] {
        use std::os::unix::fs::OpenOptionsExt;
        use std::os::unix::io::AsRawFd;
    }
}

// These chunk parameters could be investigated and tuned.
pub const CHUNK_MIN_SIZE: usize = 256 * 1024;
pub const CHUNK_MAX_SIZE: usize = 8 * 1024 * 1024;

#[derive(Debug, thiserror::Error)]
pub enum ClientError {
    #[error("corrupt or tampered data")]
    CorruptOrTamperedDataError,
}

pub fn open_repository(
    w: &mut dyn std::io::Write,
    r: &mut dyn std::io::Read,
    open_mode: OpenMode,
) -> Result<(), anyhow::Error> {
    write_packet(
        w,
        &Packet::TOpenRepository(TOpenRepository {
            open_mode,
            protocol_version: "5".to_string(),
        }),
    )?;

    match read_packet(r, DEFAULT_MAX_PACKET_SIZE)? {
        Packet::ROpenRepository(resp) => {
            let clock_skew = chrono::Utc::now().signed_duration_since(resp.now);
            const MAX_SKEW_MINS: i64 = 15;
            if clock_skew > chrono::Duration::minutes(MAX_SKEW_MINS)
                || clock_skew < chrono::Duration::minutes(-MAX_SKEW_MINS)
            {
                // This helps protect against inaccurate item timestamps, which protects users from unintentionally
                // deleting important backups when deleting based on timestamp queries. Instead they will be notified
                // of the clock mismatch as soon as we know about it.
                anyhow::bail!("server and client have clock skew larger than {} minutes, refusing connection.", MAX_SKEW_MINS);
            }
        }
        _ => anyhow::bail!("protocol error, expected begin ack packet"),
    }

    Ok(())
}

pub fn init_repository(
    r: &mut dyn std::io::Read,
    w: &mut dyn std::io::Write,
    storage_spec: Option<repository::StorageEngineSpec>,
) -> Result<(), anyhow::Error> {
    write_packet(w, &Packet::TInitRepository(storage_spec))?;
    match read_packet(r, DEFAULT_MAX_PACKET_SIZE)? {
        Packet::RInitRepository => Ok(()),
        _ => anyhow::bail!("protocol error, expected begin ack packet"),
    }
}

struct ConnectionHtreeSink<'a, 'b> {
    checkpoint_bytes: u64,
    dirty_bytes: u64,
    send_log_session: &'a Option<std::cell::RefCell<sendlog::SendLogSession<'b>>>,
    r: &'a mut dyn std::io::Read,
    w: &'a mut dyn std::io::Write,
}

impl<'a, 'b> htree::Sink for ConnectionHtreeSink<'a, 'b> {
    fn add_chunk(
        &mut self,
        addr: &Address,
        data: std::vec::Vec<u8>,
    ) -> std::result::Result<(), anyhow::Error> {
        match self.send_log_session {
            Some(ref send_log_session) => {
                let mut send_log_session = send_log_session.borrow_mut();
                if send_log_session.cached_address(addr)? {
                    send_log_session.add_address(addr)?;
                } else {
                    self.dirty_bytes += data.len() as u64;
                    write_chunk(self.w, addr, &data)?;
                    send_log_session.add_address(addr)?;
                }

                if self.dirty_bytes >= self.checkpoint_bytes {
                    self.dirty_bytes = 0;
                    write_packet(self.w, &Packet::TSendSync)?;
                    match read_packet(self.r, DEFAULT_MAX_PACKET_SIZE)? {
                        Packet::RSendSync => {
                            send_log_session.checkpoint()?;
                        }
                        _ => anyhow::bail!("protocol error, expected RSentSync packet"),
                    }
                }

                Ok(())
            }
            None => {
                write_chunk(self.w, addr, &data)?;
                Ok(())
            }
        }
    }
}

pub struct SendContext {
    pub progress: indicatif::ProgressBar,
    pub compression: compression::Scheme,
    pub primary_key_id: Xid,
    pub send_key_id: Xid,
    pub data_hash_key: crypto::HashKey,
    pub data_ectx: crypto::EncryptionContext,
    pub idx_hash_key: crypto::HashKey,
    pub idx_ectx: crypto::EncryptionContext,
    pub metadata_ectx: crypto::EncryptionContext,
    pub gear_tab: rollsum::GearTab,
    pub checkpoint_bytes: u64,
    pub want_xattrs: bool,
    pub use_stat_cache: bool,
    pub one_file_system: bool,
}

pub enum DataSource {
    Subprocess(Vec<String>),
    Readable {
        description: String,
        data: Box<dyn std::io::Read>,
    },
    Filesystem {
        base: std::path::PathBuf,
        paths: Vec<std::path::PathBuf>,
        exclusions: Vec<glob::Pattern>,
    },
}

pub fn send(
    ctx: &mut SendContext,
    r: &mut dyn std::io::Read,
    w: &mut dyn std::io::Write,
    mut send_log: Option<sendlog::SendLog>,
    tags: BTreeMap<String, String>,
    data: &mut DataSource,
) -> Result<Xid, anyhow::Error> {
    let send_id = match send_log {
        Some(ref mut send_log) => send_log.last_send_id()?,
        None => None,
    };

    let mut data_ectx = ctx.data_ectx.clone();

    write_packet(w, &Packet::TBeginSend(TBeginSend { delta_id: send_id }))?;

    let ack = match read_packet(r, DEFAULT_MAX_PACKET_SIZE)? {
        Packet::RBeginSend(ack) => ack,
        _ => anyhow::bail!("protocol error, expected begin ack packet"),
    };

    let mut index_tree = None;
    let mut index_size = 0;

    let send_log_session = match send_log {
        Some(ref mut send_log) => Some(std::cell::RefCell::new(
            send_log.session(ack.gc_generation)?,
        )),
        None => None,
    };

    if let Some(ref send_log_session) = send_log_session {
        send_log_session
            .borrow_mut()
            .perform_cache_invalidations(ack.has_delta_id)?;
    }

    let mut sink = ConnectionHtreeSink {
        checkpoint_bytes: ctx.checkpoint_bytes,
        dirty_bytes: 0,
        send_log_session: &send_log_session,
        w,
        r,
    };

    let min_size = CHUNK_MIN_SIZE;
    let max_size = CHUNK_MAX_SIZE;

    let mut chunker = chunker::RollsumChunker::new(ctx.gear_tab, min_size, max_size);
    let mut tw = htree::TreeWriter::new(min_size, max_size);

    match data {
        DataSource::Subprocess(args) => {
            let quoted_args: Vec<String> =
                args.iter().map(|x| shlex::quote(x).to_string()).collect();
            ctx.progress
                .set_message(&("exec: ".to_string() + &quoted_args.join(" ")));

            let mut child = std::process::Command::new(args[0].clone())
                .args(&args[1..])
                .stdin(std::process::Stdio::null())
                .stdout(std::process::Stdio::piped())
                .spawn()?;
            let mut data = child.stdout.as_mut().unwrap();
            send_chunks(
                ctx,
                &mut sink,
                &ctx.data_hash_key,
                &mut data_ectx,
                &mut chunker,
                &mut tw,
                &mut data,
                None,
            )?;
            let status = child.wait()?;
            if !status.success() {
                anyhow::bail!("child failed with status {}", status.code().unwrap());
            }
        }
        DataSource::Readable {
            description,
            ref mut data,
        } => {
            ctx.progress.set_message(&description);
            send_chunks(
                ctx,
                &mut sink,
                &ctx.data_hash_key,
                &mut data_ectx,
                &mut chunker,
                &mut tw,
                data,
                None,
            )?;
        }
        DataSource::Filesystem {
            base,
            paths,
            exclusions,
        } => {
            let mut idx_chunker = chunker::RollsumChunker::new(ctx.gear_tab, min_size, max_size);
            let mut idx_tw = htree::TreeWriter::new(min_size, max_size);

            let mut st = SendDirState {
                sink: &mut sink,
                chunker: &mut chunker,
                tw: &mut tw,
                idx_chunker: &mut idx_chunker,
                idx_tw: &mut idx_tw,
                send_log_session: &send_log_session,
            };

            send_dir(ctx, &mut st, &base, paths, &exclusions)?;

            let chunk_data = idx_chunker.finish();
            let data_len = chunk_data.len() as u64;
            let chunk_addr = crypto::keyed_content_address(&chunk_data, &ctx.idx_hash_key);
            idx_tw.add(
                &mut sink,
                &chunk_addr,
                data_len,
                ctx.idx_ectx.encrypt_data(chunk_data, ctx.compression),
            )?;

            let (i_tree_height, i_tree_data_chunk_count, i_size, i_address) =
                idx_tw.finish(&mut sink)?;

            index_tree = Some(itemset::HTreeMetadata {
                height: serde_bare::Uint(i_tree_height as u64),
                data_chunk_count: serde_bare::Uint(i_tree_data_chunk_count),
                address: i_address,
            });
            index_size = i_size;
        }
    }

    let chunk_data = chunker.finish();
    let data_len = chunk_data.len() as u64;
    let addr = crypto::keyed_content_address(&chunk_data, &ctx.data_hash_key);
    tw.add(
        &mut sink,
        &addr,
        data_len,
        ctx.data_ectx.encrypt_data(chunk_data, ctx.compression),
    )?;
    let (data_tree_height, data_tree_data_chunk_count, data_sz, data_tree_address) =
        tw.finish(&mut sink)?;

    let plain_text_metadata = itemset::PlainTextItemMetadata {
        primary_key_id: ctx.primary_key_id,
        data_tree: itemset::HTreeMetadata {
            height: serde_bare::Uint(data_tree_height as u64),
            data_chunk_count: serde_bare::Uint(data_tree_data_chunk_count),
            address: data_tree_address,
        },
        index_tree,
    };

    let e_metadata = itemset::EncryptedItemMetadata {
        plain_text_hash: plain_text_metadata.hash(),
        send_key_id: ctx.send_key_id,
        idx_hash_key_part_2: ctx.idx_hash_key.part2.clone(),
        data_hash_key_part_2: ctx.data_hash_key.part2.clone(),
        timestamp: chrono::Utc::now(),
        data_size: serde_bare::Uint(data_sz),
        index_size: serde_bare::Uint(index_size),
        tags,
    };

    ctx.progress.set_message("syncing storage...");

    write_packet(
        w,
        &Packet::TAddItem(AddItem {
            gc_generation: ack.gc_generation,
            item: itemset::VersionedItemMetadata::V1(itemset::ItemMetadata {
                plain_text_metadata,
                encrypted_metadata: ctx
                    .metadata_ectx
                    .encrypt_data(serde_bare::to_vec(&e_metadata)?, compression::Scheme::Lz4),
            }),
        }),
    )?;

    match read_packet(r, DEFAULT_MAX_PACKET_SIZE)? {
        Packet::RAddItem(id) => {
            if send_log_session.is_some() {
                send_log_session.unwrap().into_inner().commit(&id)?;
            }
            Ok(id)
        }
        _ => anyhow::bail!("protocol error, expected an RAddItem packet"),
    }
}

#[allow(clippy::too_many_arguments)]
fn send_chunks(
    ctx: &SendContext,
    sink: &mut dyn htree::Sink,
    hash_key: &crypto::HashKey,
    ectx: &mut crypto::EncryptionContext,
    chunker: &mut chunker::RollsumChunker,
    tw: &mut htree::TreeWriter,
    data: &mut dyn std::io::Read,
    mut on_chunk: Option<&mut dyn FnMut(&Address)>,
) -> Result<u64, anyhow::Error> {
    let mut buf: [u8; 512 * 1024] = unsafe { std::mem::MaybeUninit::uninit().assume_init() };
    let mut n_written: u64 = 0;
    loop {
        match data.read(&mut buf) {
            Ok(0) => {
                return Ok(n_written);
            }
            Ok(n_read) => {
                let mut n_chunked = 0;
                while n_chunked != n_read {
                    let (n, c) = chunker.add_bytes(&buf[n_chunked..n_read]);
                    n_chunked += n;
                    if let Some(chunk_data) = c {
                        let data_len = chunk_data.len() as u64;
                        ctx.progress.inc(data_len);
                        let addr = crypto::keyed_content_address(&chunk_data, &hash_key);
                        let encrypted_chunk = ectx.encrypt_data(chunk_data, ctx.compression);
                        if let Some(ref mut on_chunk) = on_chunk {
                            on_chunk(&addr);
                        }
                        tw.add(sink, &addr, data_len, encrypted_chunk)?;
                    }
                }
                n_written += n_read as u64;
            }
            Err(err) => return Err(err.into()),
        }
    }
}

// A smear error is an error likely caused by the filesystem being altered
// by a concurrent process as we are making a snapshot.
fn likely_smear_error(err: &std::io::Error) -> bool {
    matches!(
        err.kind(),
        std::io::ErrorKind::NotFound | std::io::ErrorKind::InvalidInput
    )
}

cfg_if::cfg_if! {
    if #[cfg(target_os = "linux")] {

        fn dev_major(dev: u64) -> u32 {
            (((dev >> 32) & 0xffff_f000) |
             ((dev >>  8) & 0x0000_0fff)) as u32
        }

        fn dev_minor(dev: u64) -> u32 {
            (((dev >> 12) & 0xffff_ff00) |
             ((dev      ) & 0x0000_00ff)) as u32
        }

    } else {

        fn dev_major(_dev: u64) -> u32 {
            panic!("unable to get device major number on this platform (file a bug report)");
        }

        fn dev_minor(_dev: u64) -> u32 {
            panic!("unable to get device minor number on this platform (file a bug report)");
        }

    }
}

fn dir_ent_to_index_ent(
    full_path: &std::path::PathBuf,
    short_path: &std::path::PathBuf,
    metadata: &std::fs::Metadata,
    want_xattrs: bool,
) -> Result<index::IndexEntry, std::io::Error> {
    // TODO XXX it seems we should not be using to_string_lossy and throwing away user data...
    // how best to handle this?

    let t = metadata.file_type();

    let (dev_major, dev_minor) = if t.is_block_device() || t.is_char_device() {
        (dev_major(metadata.rdev()), dev_minor(metadata.rdev()))
    } else {
        (0, 0)
    };

    let mut xattrs = None;

    if want_xattrs && (t.is_file() || t.is_dir()) {
<<<<<<< HEAD
        let attrs = smear_try!(xattr::list(full_path));

        for attr in attrs {
            if let Some(value) = smear_try!(xattr::get(full_path, &attr)) {
                if xattrs.is_none() {
                    xattrs = Some(std::collections::BTreeMap::new())
                }
                match xattrs {
                    Some(ref mut xattrs) => {
                        xattrs.insert(attr.to_string_lossy().to_string(), value);
=======
        match xattr::list(full_path) {
            Ok(attrs) => {
                for attr in attrs {
                    match xattr::get(full_path, &attr) {
                        Ok(Some(value)) => {
                            if xattrs.is_none() {
                                xattrs = Some(std::collections::BTreeMap::new())
                            }
                            match xattrs {
                                Some(ref mut xattrs) => {
                                    xattrs.insert(attr.to_string_lossy().to_string(), value);
                                }
                                _ => unreachable!(),
                            }
                        }
                        Ok(None) => (), // The file had it's xattr removed, assume it never had it.
                        Err(err) if likely_smear_error(&err) => (), // The file was modified, assume it never had this xattr.
                        Err(err) => return Err(err),
>>>>>>> a0cc3356
                    }
                }
            }
            Err(err) if likely_smear_error(&err) => (), // The file was modified, assume no xattrs for what we have.
            Err(err) => return Err(err),
        }
    }

    Ok(index::IndexEntry {
        path: short_path.to_string_lossy().to_string(),
        size: serde_bare::Uint(if metadata.is_file() {
            metadata.size()
        } else {
            0
        }),
        uid: serde_bare::Uint(metadata.uid() as u64),
        gid: serde_bare::Uint(metadata.gid() as u64),
        mode: serde_bare::Uint(metadata.permissions().mode() as u64),
        ctime: serde_bare::Uint(metadata.ctime() as u64),
        ctime_nsec: serde_bare::Uint(metadata.ctime_nsec() as u64),
        mtime: serde_bare::Uint(metadata.mtime() as u64),
        mtime_nsec: serde_bare::Uint(metadata.mtime_nsec() as u64),
        nlink: serde_bare::Uint(metadata.nlink()),
        link_target: if t.is_symlink() {
            Some(
                std::fs::read_link(&full_path)?
                    .to_string_lossy() // XXX Avoid this lossy conversion?
                    .to_string(),
            )
        } else {
            None
        },
        dev_major: serde_bare::Uint(dev_major as u64),
        dev_minor: serde_bare::Uint(dev_minor as u64),
        dev: serde_bare::Uint(metadata.dev()),
        ino: serde_bare::Uint(metadata.ino()),
        xattrs,
        offsets: index::IndexEntryOffsets {
            data_chunk_idx: serde_bare::Uint(0),
            data_chunk_end_idx: serde_bare::Uint(0),
            data_chunk_offset: serde_bare::Uint(0),
            data_chunk_end_offset: serde_bare::Uint(0),
        },
    })
}

struct SendDirState<'a, 'b> {
    sink: &'a mut dyn htree::Sink,
    chunker: &'a mut chunker::RollsumChunker,
    tw: &'a mut htree::TreeWriter,
    idx_chunker: &'a mut chunker::RollsumChunker,
    idx_tw: &'a mut htree::TreeWriter,
    send_log_session: &'a Option<std::cell::RefCell<sendlog::SendLogSession<'b>>>,
}

cfg_if::cfg_if! {
    if #[cfg(target_os = "linux")] {

        fn open_file_for_sending(fpath: &std::path::Path) -> Result<std::fs::File, std::io::Error> {
            let f = std::fs::OpenOptions::new()
                .read(true)
                .custom_flags(libc::O_NOATIME)
                .open(fpath)?;

            // For linux at least, shift file pages to the tail of the page cache, allowing
            // the kernel to quickly evict these pages. This works well for the case of system
            // backups, where we don't to trash the users current cache.
            // One source on how linux treats this hint - https://lwn.net/Articles/449420
            match nix::fcntl::posix_fadvise(
                f.as_raw_fd(),
                0,
                0,
                nix::fcntl::PosixFadviseAdvice::POSIX_FADV_NOREUSE,
            ) {
                Ok(_) => (),
                Err(err) => return Err(std::io::Error::new(std::io::ErrorKind::Other, format!("fadvise failed: {}", err))),
            };

            Ok(f)
        }

    // XXX More platforms should support NOATIME or at the very least POSIX_FADV_NOREUSE
    } else {

        fn open_file_for_sending(fpath: &std::path::Path) -> Result<std::fs::File, std::io::Error> {
            let f = std::fs::OpenOptions::new()
                .read(true)
                .open(fpath)?;
            Ok(f)
        }
    }
}

fn send_dir(
    ctx: &SendContext,
    st: &mut SendDirState,
    base: &std::path::PathBuf,
    paths: &[std::path::PathBuf],
    exclusions: &[glob::Pattern],
) -> Result<(), anyhow::Error> {
    let mut data_ectx = ctx.data_ectx.clone();
    let mut idx_ectx = ctx.idx_ectx.clone();

    {
        let metadata = std::fs::metadata(&base)?;
        if !metadata.is_dir() {
            anyhow::bail!("{} is not a directory", base.display());
        }
        let ent = index::VersionedIndexEntry::V1(dir_ent_to_index_ent(
            &base,
            &".".into(),
            &metadata,
            ctx.want_xattrs,
        )?);
        send_chunks(
            ctx,
            st.sink,
            &ctx.idx_hash_key,
            &mut idx_ectx,
            st.idx_chunker,
            st.idx_tw,
            &mut std::io::Cursor::new(&serde_bare::to_vec(&ent).unwrap()),
            None,
        )?;
    }

    let mut addresses: Vec<u8> = Vec::new();
    let mut work_list = Vec::new();

    let mut initial_paths = std::collections::HashSet::new();
    for p in paths {
        let initial_md = std::fs::metadata(&p)?;
        if !initial_md.is_dir() {
            // We should be able to lift this restriction in the future.
            anyhow::bail!(
                "{} is not a directory, files cannot be part of multi-dir put",
                p.display()
            );
        }
        work_list.push((p.clone(), initial_md));
        if p != base {
            initial_paths.insert(p.clone());
        }
    }

    while let Some((cur_dir, cur_dir_md)) = work_list.pop() {
        assert!(cur_dir_md.is_dir());
        ctx.progress.set_message(&cur_dir.to_string_lossy());

        // These inital paths do not have a parent who will add an index entry
        // for them, so we add before we process the dir contents.
        if !initial_paths.is_empty() && initial_paths.contains(&cur_dir) {
            initial_paths.remove(&cur_dir);

            let index_path = cur_dir.strip_prefix(&base).unwrap().to_path_buf();
            let ent = index::VersionedIndexEntry::V1(dir_ent_to_index_ent(
                &cur_dir,
                &index_path,
                &cur_dir_md,
                ctx.want_xattrs,
            )?);

            send_chunks(
                ctx,
                st.sink,
                &ctx.idx_hash_key,
                &mut idx_ectx,
                st.idx_chunker,
                st.idx_tw,
                &mut std::io::Cursor::new(&serde_bare::to_vec(&ent).unwrap()),
                None,
            )?;
        }

        addresses.clear();
        let mut hash_state = crypto::HashState::new(Some(&ctx.idx_hash_key));

        // Incorporate the absolute dir in our cache key.
        hash_state.update(cur_dir.as_os_str().as_bytes());
        // Null byte marks the end of path in the hash space.
        hash_state.update(&[0]);

        let mut dir_ents = match fsutil::read_dirents(&cur_dir) {
            Ok(dir_ents) => dir_ents,
            // If the directory was from under us, treat it as empty.
            Err(err) if likely_smear_error(&err) => vec![],
            Err(err) => return Err(err.into()),
        };

        // XXX sorting by extension or reverse filename might give better compression.
        dir_ents.sort_by_key(|a| a.file_name());

        let mut index_ents = Vec::new();

        'collect_dir_ents: for entry in dir_ents {
            let ent_path = entry.path();

            for excl in exclusions {
                if excl.matches_path(&ent_path) {
                    continue 'collect_dir_ents;
                }
            }

            let metadata = match entry.metadata() {
                Ok(metadata) => metadata,
                // If the directory was from under us, treat it as if it was excluded.
                Err(err) if likely_smear_error(&err) => continue 'collect_dir_ents,
                Err(err) => return Err(err.into()),
            };

            // There is no meaningful way to backup a unix socket.
            if metadata.file_type().is_socket() {
                continue 'collect_dir_ents;
            }

            let index_path = ent_path.strip_prefix(&base).unwrap().to_path_buf();
            let index_ent =
                match dir_ent_to_index_ent(&ent_path, &index_path, &metadata, ctx.want_xattrs) {
                    Ok(ent) => ent,
                    // The entry was removed while we were it's metadata
                    // in a way that was unrecoverable. For example a symlink was removed so
                    // we cannot do a valid readlink.
                    Err(err) if likely_smear_error(&err) => continue 'collect_dir_ents,
                    Err(err) => return Err(err.into()),
                };

            if metadata.is_dir() && ((cur_dir_md.dev() == metadata.dev()) || !ctx.one_file_system) {
                work_list.push((ent_path.clone(), metadata));
            }

            if ctx.use_stat_cache {
                hash_state.update(&serde_bare::to_vec(&index_ent).unwrap());
            }

            index_ents.push((ent_path, index_ent));
        }

        let hash = hash_state.finish();

        let cache_lookup = if st.send_log_session.is_some() && ctx.use_stat_cache {
            st.send_log_session
                .as_ref()
                .unwrap()
                .borrow_mut()
                .stat_cache_lookup(&hash)?
        } else {
            None
        };

        match cache_lookup {
            Some((total_size, cached_addresses, cached_index_offsets_buf)) => {
                debug_assert!(cached_addresses.len() % ADDRESS_SZ == 0);

                let dir_data_chunk_idx = st.tw.data_chunk_count();

                let mut address = Address::default();
                for cached_address in cached_addresses.chunks(ADDRESS_SZ) {
                    address.bytes[..].clone_from_slice(cached_address);
                    st.tw.add_data_addr(st.sink, &address)?;
                }
                st.tw.add_stream_size(total_size);

                let cached_index_offsets: Vec<index::IndexEntryOffsets> =
                    serde_bare::from_slice(&cached_index_offsets_buf).unwrap();

                assert!(index_ents.len() == cached_index_offsets.len());

                for ((_, mut index_ent), base_offsets) in
                    index_ents.drain(..).zip(cached_index_offsets.iter())
                {
                    index_ent.offsets = *base_offsets;
                    index_ent.offsets.data_chunk_idx.0 += dir_data_chunk_idx;
                    index_ent.offsets.data_chunk_end_idx.0 += dir_data_chunk_idx;
                    send_chunks(
                        ctx,
                        st.sink,
                        &ctx.idx_hash_key,
                        &mut idx_ectx,
                        st.idx_chunker,
                        st.idx_tw,
                        &mut std::io::Cursor::new(
                            &serde_bare::to_vec(&index::VersionedIndexEntry::V1(index_ent))
                                .unwrap(),
                        ),
                        None,
                    )?;
                }

                // Re-add the cache entry so it isn't invalidated.
                st.send_log_session
                    .as_ref()
                    .unwrap()
                    .borrow_mut()
                    .add_stat_cache_data(
                        &hash[..],
                        total_size,
                        &addresses,
                        &cached_index_offsets_buf,
                    )?;

                ctx.progress.inc(total_size);
            }
            None => {
                let mut total_size: u64 = 0;

                let mut on_chunk = |addr: &Address| {
                    if ctx.use_stat_cache {
                        addresses.extend_from_slice(&addr.bytes[..]);
                    }
                };

                let mut dir_index_offsets: Vec<index::IndexEntryOffsets> =
                    Vec::with_capacity(index_ents.len());

                let dir_data_chunk_idx = st.tw.data_chunk_count();

                'add_dir_ents: for (ent_path, mut index_ent) in index_ents.drain(..) {
                    let ent_data_chunk_idx = st.tw.data_chunk_count();
                    let ent_data_chunk_offset = st.chunker.buffered_count() as u64;

                    let mut ent_data_chunk_end_idx = ent_data_chunk_idx;
                    let mut ent_data_chunk_end_offset = ent_data_chunk_offset;

                    if index_ent.is_file() && index_ent.size.0 != 0 {
                        let mut f = match open_file_for_sending(&ent_path) {
                            Ok(f) => f,
                            // The file was deleted, treat it like it did not exist.
                            // It's unlikely this stat cache entry will hit again as
                            // the ctime definitely would change in this case.
                            Err(err) if likely_smear_error(&err) => continue 'add_dir_ents,
                            Err(err) => return Err(err.into()),
                        };

                        let file_len = send_chunks(
                            ctx,
                            st.sink,
                            &ctx.data_hash_key,
                            &mut data_ectx,
                            st.chunker,
                            st.tw,
                            &mut f,
                            Some(&mut on_chunk),
                        )?;

                        // The true size is just what we read from disk. In the case
                        // of snapshotting an modified file we can't guarantee consistency anyway.
                        index_ent.size.0 = file_len;
                        total_size += file_len as u64;

                        ent_data_chunk_end_idx = st.tw.data_chunk_count();
                        ent_data_chunk_end_offset = st.chunker.buffered_count() as u64;
                    }

                    let cur_offsets = index::IndexEntryOffsets {
                        data_chunk_idx: serde_bare::Uint(ent_data_chunk_idx - dir_data_chunk_idx),
                        data_chunk_end_idx: serde_bare::Uint(
                            ent_data_chunk_end_idx - dir_data_chunk_idx,
                        ),
                        data_chunk_offset: serde_bare::Uint(ent_data_chunk_offset),
                        data_chunk_end_offset: serde_bare::Uint(ent_data_chunk_end_offset),
                    };

                    dir_index_offsets.push(cur_offsets);

                    index_ent.offsets = cur_offsets;
                    index_ent.offsets.data_chunk_idx.0 += dir_data_chunk_idx;
                    index_ent.offsets.data_chunk_end_idx.0 += dir_data_chunk_idx;

                    send_chunks(
                        ctx,
                        st.sink,
                        &ctx.idx_hash_key,
                        &mut idx_ectx,
                        st.idx_chunker,
                        st.idx_tw,
                        &mut std::io::Cursor::new(
                            &serde_bare::to_vec(&index::VersionedIndexEntry::V1(index_ent))
                                .unwrap(),
                        ),
                        None,
                    )?;
                }

                if let Some(chunk_data) = st.chunker.force_split() {
                    let data_len = chunk_data.len() as u64;
                    let addr = crypto::keyed_content_address(&chunk_data, &ctx.data_hash_key);
                    on_chunk(&addr);
                    st.tw.add(
                        st.sink,
                        &addr,
                        data_len,
                        data_ectx.encrypt_data(chunk_data, ctx.compression),
                    )?
                }

                if st.send_log_session.is_some() && ctx.use_stat_cache {
                    st.send_log_session
                        .as_ref()
                        .unwrap()
                        .borrow_mut()
                        .add_stat_cache_data(
                            &hash[..],
                            total_size,
                            &addresses,
                            &serde_bare::to_vec(&dir_index_offsets).unwrap(),
                        )?;
                }
            }
        }
    }

    Ok(())
}

pub fn request_metadata(
    id: Xid,
    r: &mut dyn std::io::Read,
    w: &mut dyn std::io::Write,
) -> Result<itemset::VersionedItemMetadata, anyhow::Error> {
    write_packet(w, &Packet::TRequestMetadata(TRequestMetadata { id }))?;

    match read_packet(r, DEFAULT_MAX_PACKET_SIZE)? {
        Packet::RRequestMetadata(resp) => match resp.metadata {
            Some(metadata) => Ok(metadata),
            None => anyhow::bail!("no stored items with the requested id"),
        },
        _ => anyhow::bail!("protocol error, expected ack request packet"),
    }
}

pub struct DataRequestContext {
    pub primary_key_id: Xid,
    pub data_hash_key_part_1: crypto::PartialHashKey,
    pub data_dctx: crypto::DecryptionContext,
    pub metadata_dctx: crypto::DecryptionContext,
}

#[allow(clippy::too_many_arguments)]
pub fn request_data_stream(
    mut ctx: DataRequestContext,
    id: Xid,
    metadata: &itemset::ItemMetadata,
    pick: Option<index::PickMap>,
    index: Option<index::CompressedIndex>,
    r: &mut dyn std::io::Read,
    w: &mut dyn std::io::Write,
    out: &mut dyn std::io::Write,
) -> Result<(), anyhow::Error> {
    // It makes little sense to ask the server for an empty pick.
    if let Some(ref pick) = pick {
        if !pick.is_subtar && pick.data_chunk_ranges.is_empty() {
            return Ok(());
        }
    }

    if ctx.primary_key_id != metadata.plain_text_metadata.primary_key_id {
        anyhow::bail!("decryption key does not match key used for encryption");
    }

    let encrypted_metadata = metadata.decrypt_metadata(&mut ctx.metadata_dctx)?;
    let plain_text_metadata = &metadata.plain_text_metadata;

    let hash_key = crypto::derive_hash_key(
        &ctx.data_hash_key_part_1,
        &encrypted_metadata.data_hash_key_part_2,
    );

    let mut tr = htree::TreeReader::new(
        plain_text_metadata.data_tree.height.0.try_into()?,
        plain_text_metadata.data_tree.data_chunk_count.0,
        &plain_text_metadata.data_tree.address,
    );

    match pick {
        Some(pick) => {
            write_packet(
                w,
                &Packet::RequestData(RequestData {
                    id,
                    ranges: Some(pick.data_chunk_ranges.clone()),
                }),
            )?;
            receive_partial_htree(&mut ctx.data_dctx, &hash_key, r, &mut tr, pick, out)?;
        }
        None => {
            write_packet(w, &Packet::RequestData(RequestData { id, ranges: None }))?;

            match index {
                Some(index) => receive_indexed_htree_as_tarball(
                    &mut ctx.data_dctx,
                    &hash_key,
                    r,
                    &mut tr,
                    &index,
                    out,
                )?,
                None => receive_htree(&mut ctx.data_dctx, &hash_key, r, &mut tr, out)?,
            }
        }
    }

    out.flush()?;
    Ok(())
}

pub struct IndexRequestContext {
    pub primary_key_id: Xid,
    pub idx_hash_key_part_1: crypto::PartialHashKey,
    pub idx_dctx: crypto::DecryptionContext,
    pub metadata_dctx: crypto::DecryptionContext,
}

pub fn request_index(
    mut ctx: IndexRequestContext,
    id: Xid,
    metadata: &itemset::ItemMetadata,
    r: &mut dyn std::io::Read,
    w: &mut dyn std::io::Write,
) -> Result<index::CompressedIndex, anyhow::Error> {
    if ctx.primary_key_id != metadata.plain_text_metadata.primary_key_id {
        anyhow::bail!("decryption key does not match key used for encryption");
    }

    let encrypted_metadata = metadata.decrypt_metadata(&mut ctx.metadata_dctx)?;
    let plain_text_metadata = &metadata.plain_text_metadata;

    let hash_key = crypto::derive_hash_key(
        &ctx.idx_hash_key_part_1,
        &encrypted_metadata.idx_hash_key_part_2,
    );

    let index_tree = match &plain_text_metadata.index_tree {
        Some(index_tree) => index_tree,
        None => anyhow::bail!("requested item missing an index"),
    };

    let mut tr = htree::TreeReader::new(
        index_tree.height.0.try_into()?,
        index_tree.data_chunk_count.0,
        &index_tree.address,
    );

    let mut index_data = lz4::EncoderBuilder::new()
        .checksum(lz4::ContentChecksum::NoChecksum)
        .build(std::io::Cursor::new(Vec::new()))?;

    write_packet(w, &Packet::RequestIndex(RequestIndex { id }))?;
    receive_htree(&mut ctx.idx_dctx, &hash_key, r, &mut tr, &mut index_data)?;

    let (index_cursor, compress_result) = index_data.finish();
    compress_result?;

    Ok(index::CompressedIndex::from_vec(index_cursor.into_inner()))
}

fn receive_and_authenticate_htree_chunk(
    r: &mut dyn std::io::Read,
    address: Address,
) -> Result<Vec<u8>, anyhow::Error> {
    let data = match read_packet(r, DEFAULT_MAX_PACKET_SIZE)? {
        Packet::Chunk(chunk) => {
            if address != chunk.address {
                return Err(ClientError::CorruptOrTamperedDataError.into());
            }
            chunk.data
        }
        _ => anyhow::bail!("protocol error, expected chunk packet"),
    };
    let data = compression::unauthenticated_decompress(data)?;
    if address != htree::tree_block_address(&data) {
        return Err(ClientError::CorruptOrTamperedDataError.into());
    }
    Ok(data)
}

fn receive_htree(
    dctx: &mut crypto::DecryptionContext,
    hash_key: &crypto::HashKey,
    r: &mut dyn std::io::Read,
    tr: &mut htree::TreeReader,
    out: &mut dyn std::io::Write,
) -> Result<(), anyhow::Error> {
    while let Some((height, addr)) = tr.next_addr() {
        if height == 0 {
            let data = match read_packet(r, DEFAULT_MAX_PACKET_SIZE)? {
                Packet::Chunk(chunk) => {
                    if addr != chunk.address {
                        return Err(ClientError::CorruptOrTamperedDataError.into());
                    }
                    chunk.data
                }
                _ => anyhow::bail!("protocol error, expected begin chunk packet"),
            };

            let data = dctx.decrypt_data(data)?;
            if addr != crypto::keyed_content_address(&data, &hash_key) {
                return Err(ClientError::CorruptOrTamperedDataError.into());
            }
            out.write_all(&data)?;
        } else {
            let data = receive_and_authenticate_htree_chunk(r, addr)?;
            tr.push_level(height - 1, data)?;
        }
    }

    out.flush()?;
    Ok(())
}

fn write_index_as_tarball(
    read_data: &mut dyn FnMut() -> Result<Option<Vec<u8>>, anyhow::Error>,
    index: &index::CompressedIndex,
    out: &mut dyn std::io::Write,
) -> Result<(), anyhow::Error> {
    let mut buffered = vec![];
    let mut buffer_index: usize = 0;
    let mut copy_n = |out: &mut dyn std::io::Write, mut n: u64| -> Result<(), anyhow::Error> {
        'read: while n != 0 {
            let mut remaining;
            loop {
                remaining = buffered.len() - buffer_index;
                if remaining != 0 {
                    break;
                }

                match read_data()? {
                    Some(b) => {
                        buffer_index = 0;
                        buffered = b;
                    }
                    None => {
                        break 'read;
                    }
                }
            }
            let write_range =
                buffer_index..buffer_index + std::cmp::min(remaining as u64, n) as usize;
            let n_written = out.write(&buffered[write_range])?;
            buffer_index += n_written;
            n -= n_written as u64;
        }

        if n != 0 {
            anyhow::bail!("data stream corrupt, unexpected end of data");
        }

        Ok(())
    };

    let mut hardlinks: std::collections::HashMap<(u64, u64), String> =
        std::collections::HashMap::new();

    for ent in index.iter() {
        match ent? {
            index::VersionedIndexEntry::V1(ent) => {
                if matches!(ent.kind(), index::IndexEntryKind::Other) {
                    // We can't convert this to a tar header, so just discard the
                    // data and skip it.
                    copy_n(&mut std::io::sink(), ent.size.0)?;
                    continue;
                }

                let hardlink = if !ent.is_dir() && ent.nlink.0 > 1 {
                    let dev_ino = (ent.dev.0, ent.ino.0);
                    match hardlinks.get(&dev_ino) {
                        None => {
                            hardlinks.insert(dev_ino, ent.path.clone());
                            None
                        }
                        l => l,
                    }
                } else {
                    None
                };

                out.write_all(&xtar::index_entry_to_tarheader(&ent, hardlink)?)?;

                if hardlink.is_none() {
                    copy_n(out, ent.size.0)?;
                    /* Tar entries are rounded to 512 bytes */
                    let remaining = 512 - (ent.size.0 % 512);
                    if remaining < 512 {
                        let buf = [0; 512];
                        out.write_all(&buf[..remaining as usize])?;
                    }
                } else {
                    /* Hardlinks are uploaded as normal files, so we just skip the data. */
                    copy_n(&mut std::io::sink(), ent.size.0)?;
                }
            }
        }
    }

    let buf = [0; 1024];
    out.write_all(&buf[..])?;

    out.flush()?;
    Ok(())
}

fn receive_indexed_htree_as_tarball(
    dctx: &mut crypto::DecryptionContext,
    hash_key: &crypto::HashKey,
    r: &mut dyn std::io::Read,
    tr: &mut htree::TreeReader,
    index: &index::CompressedIndex,
    out: &mut dyn std::io::Write,
) -> Result<(), anyhow::Error> {
    let mut read_data = || -> Result<Option<Vec<u8>>, anyhow::Error> {
        while let Some((height, addr)) = tr.next_addr() {
            if height == 0 {
                let data = match read_packet(r, DEFAULT_MAX_PACKET_SIZE)? {
                    Packet::Chunk(chunk) => {
                        if addr != chunk.address {
                            return Err(ClientError::CorruptOrTamperedDataError.into());
                        }
                        chunk.data
                    }
                    _ => anyhow::bail!("protocol error, expected begin chunk packet"),
                };

                let data = dctx.decrypt_data(data)?;
                if addr != crypto::keyed_content_address(&data, &hash_key) {
                    return Err(ClientError::CorruptOrTamperedDataError.into());
                }
                return Ok(Some(data));
            } else {
                let data = receive_and_authenticate_htree_chunk(r, addr)?;
                tr.push_level(height - 1, data)?;
            }
        }

        Ok(None)
    };

    write_index_as_tarball(&mut read_data, index, out)
}

fn receive_partial_htree(
    dctx: &mut crypto::DecryptionContext,
    hash_key: &crypto::HashKey,
    r: &mut dyn std::io::Read,
    tr: &mut htree::TreeReader,
    pick: index::PickMap,
    out: &mut dyn std::io::Write,
) -> Result<(), anyhow::Error> {
    let mut range_idx: usize = 0;
    let mut current_data_chunk_idx: u64 = 0;

    // This complicated logic is mirroring the send logic
    // on the server side, only the chunks are coming from the remote.
    // We must also verify all the chunk addresses match what we expect.

    let start_chunk_idx = match pick.data_chunk_ranges.get(0) {
        Some(range) => range.start_idx.0,
        None => 0,
    };

    loop {
        let height = match tr.current_height() {
            Some(v) => v,
            None => anyhow::bail!("htree is corrupt, pick data not found"),
        };

        if height == 0 {
            break;
        }

        let (_, address) = tr.next_addr().unwrap();

        let mut chunk_data = receive_and_authenticate_htree_chunk(r, address)?;
        let mut level_data_chunk_idx = current_data_chunk_idx;
        let mut skip_count = 0;
        for ent_slice in chunk_data.chunks(8 + ADDRESS_SZ) {
            let data_chunk_count = u64::from_le_bytes(ent_slice[..8].try_into()?);
            if level_data_chunk_idx + data_chunk_count > start_chunk_idx {
                break;
            }
            level_data_chunk_idx += data_chunk_count;
            skip_count += 1;
        }
        current_data_chunk_idx = level_data_chunk_idx;
        chunk_data.drain(0..(skip_count * (8 + ADDRESS_SZ)));
        tr.push_level(height - 1, chunk_data)?;
    }

    if current_data_chunk_idx != start_chunk_idx {
        anyhow::bail!("htree is corrupt, seek went too far");
    };

    let mut read_data = || -> Result<Option<Vec<u8>>, anyhow::Error> {
        loop {
            match tr.current_height() {
                Some(0) => {
                    let (_, chunk_address) = tr.next_addr().unwrap();

                    match pick.data_chunk_ranges.get(range_idx) {
                        Some(current_range) => {
                            let mut to_output = None;

                            if current_data_chunk_idx >= current_range.start_idx.0
                                && current_data_chunk_idx <= current_range.end_idx.0
                            {
                                let data = match read_packet(r, DEFAULT_MAX_PACKET_SIZE)? {
                                    Packet::Chunk(chunk) => {
                                        if chunk_address != chunk.address {
                                            return Err(
                                                ClientError::CorruptOrTamperedDataError.into()
                                            );
                                        }
                                        chunk.data
                                    }
                                    _ => anyhow::bail!("protocol error, expected chunk packet"),
                                };

                                let data = dctx.decrypt_data(data)?;
                                if chunk_address != crypto::keyed_content_address(&data, &hash_key)
                                {
                                    return Err(ClientError::CorruptOrTamperedDataError.into());
                                }

                                match pick.incomplete_data_chunks.get(&current_data_chunk_idx) {
                                    Some(ranges) => {
                                        let mut filtered_data = Vec::with_capacity(data.len() / 2);

                                        for range in ranges.iter() {
                                            filtered_data.extend_from_slice(
                                                &data[range.start
                                                    ..std::cmp::min(data.len(), range.end)],
                                            );
                                        }

                                        to_output = Some(filtered_data);
                                    }
                                    None => {
                                        to_output = Some(data);
                                    }
                                }
                            }

                            current_data_chunk_idx += 1;
                            if current_data_chunk_idx > current_range.end_idx.0 {
                                range_idx += 1;
                            }

                            if to_output.is_some() {
                                return Ok(to_output);
                            }
                        }
                        None => break,
                    }
                }
                Some(_) if pick.data_chunk_ranges.get(range_idx).is_some() => {
                    match tr.next_addr() {
                        Some((height, address)) => {
                            let data = receive_and_authenticate_htree_chunk(r, address)?;
                            tr.push_level(height - 1, data)?;
                        }
                        None => break,
                    }
                }
                _ => break,
            }
        }

        Ok(None)
    };

    if pick.is_subtar {
        write_index_as_tarball(&mut read_data, &pick.index, out)?;
    } else {
        while let Some(data) = read_data()? {
            out.write_all(&data)?;
        }
    }

    Ok(())
}

pub fn restore_removed(
    progress: indicatif::ProgressBar,
    r: &mut dyn std::io::Read,
    w: &mut dyn std::io::Write,
) -> Result<u64, anyhow::Error> {
    progress.set_message("restoring items...");

    write_packet(w, &Packet::TRestoreRemoved)?;
    match read_packet(r, DEFAULT_MAX_PACKET_SIZE)? {
        Packet::RRestoreRemoved(RRestoreRemoved { n_restored }) => Ok(n_restored.0),
        _ => anyhow::bail!("protocol error, expected restore packet response or progress packet",),
    }
}

pub fn gc(
    progress: indicatif::ProgressBar,
    r: &mut dyn std::io::Read,
    w: &mut dyn std::io::Write,
) -> Result<repository::GCStats, anyhow::Error> {
    progress.set_message("collecting garbage...");

    write_packet(w, &Packet::TGc(TGc {}))?;
    loop {
        match read_packet(r, DEFAULT_MAX_PACKET_SIZE)? {
            Packet::Progress(Progress::Notice(msg)) => {
                progress.println(&msg);
            }
            Packet::Progress(Progress::SetMessage(msg)) => {
                progress.set_message(&msg);
            }
            Packet::RGc(rgc) => return Ok(rgc.stats),
            _ => anyhow::bail!("protocol error, expected gc packet or progress packe."),
        };
    }
}

pub fn sync(
    progress: indicatif::ProgressBar,
    query_cache: &mut querycache::QueryCache,
    r: &mut dyn std::io::Read,
    w: &mut dyn std::io::Write,
) -> Result<(), anyhow::Error> {
    progress.set_message("fetching remote metadata...");

    let mut tx = query_cache.transaction()?;

    let after = tx.last_log_op()?;
    let gc_generation = tx.current_gc_generation()?;

    write_packet(
        w,
        &Packet::TRequestItemSync(TRequestItemSync {
            after,
            gc_generation,
        }),
    )?;

    let gc_generation = match read_packet(r, DEFAULT_MAX_PACKET_SIZE)? {
        Packet::RRequestItemSync(ack) => ack.gc_generation,
        _ => anyhow::bail!("protocol error, expected items packet"),
    };

    tx.start_sync(gc_generation)?;

    loop {
        match read_packet(r, DEFAULT_MAX_PACKET_SIZE)? {
            Packet::SyncLogOps(ops) => {
                if ops.is_empty() {
                    break;
                }
                for (opid, item_id, op) in ops {
                    tx.sync_op(opid, item_id, op)?;
                }
            }
            _ => anyhow::bail!("protocol error, expected items packet"),
        }
    }

    tx.commit()?;
    Ok(())
}

pub fn remove(
    progress: indicatif::ProgressBar,
    ids: Vec<Xid>,
    r: &mut dyn std::io::Read,
    w: &mut dyn std::io::Write,
) -> Result<(), anyhow::Error> {
    progress.set_message("removing items...");

    for chunked_ids in ids.chunks(4096) {
        let ids = chunked_ids.to_vec();
        write_packet(w, &Packet::TRmItems(ids))?;
        match read_packet(r, DEFAULT_MAX_PACKET_SIZE)? {
            Packet::RRmItems => {}
            _ => anyhow::bail!("protocol error, expected RRmItems"),
        }
    }
    Ok(())
}

pub fn hangup(w: &mut dyn std::io::Write) -> Result<(), anyhow::Error> {
    write_packet(w, &Packet::EndOfTransmission)?;
    Ok(())
}<|MERGE_RESOLUTION|>--- conflicted
+++ resolved
@@ -449,18 +449,6 @@
     let mut xattrs = None;
 
     if want_xattrs && (t.is_file() || t.is_dir()) {
-<<<<<<< HEAD
-        let attrs = smear_try!(xattr::list(full_path));
-
-        for attr in attrs {
-            if let Some(value) = smear_try!(xattr::get(full_path, &attr)) {
-                if xattrs.is_none() {
-                    xattrs = Some(std::collections::BTreeMap::new())
-                }
-                match xattrs {
-                    Some(ref mut xattrs) => {
-                        xattrs.insert(attr.to_string_lossy().to_string(), value);
-=======
         match xattr::list(full_path) {
             Ok(attrs) => {
                 for attr in attrs {
@@ -479,7 +467,6 @@
                         Ok(None) => (), // The file had it's xattr removed, assume it never had it.
                         Err(err) if likely_smear_error(&err) => (), // The file was modified, assume it never had this xattr.
                         Err(err) => return Err(err),
->>>>>>> a0cc3356
                     }
                 }
             }
